--- conflicted
+++ resolved
@@ -1,11 +1,7 @@
 {
   "name": "zig-mcp-server",
   "version": "0.2.0",
-<<<<<<< HEAD
   "description": "zig ai 10x dev assistant - updated for Zig 0.14.1",
-=======
-  "description": "Modern Zig AI 10x dev assistant with comprehensive build system support",
->>>>>>> 1661cdf9
   "private": true,
   "type": "module",
   "bin": {
@@ -29,13 +25,8 @@
     "dev": "npm run build && npm run inspector"
   },
   "dependencies": {
-<<<<<<< HEAD
     "@modelcontextprotocol/sdk": "^1.25.1",
     "axios": "^1.7.9"
-=======
-    "@modelcontextprotocol/sdk": "0.6.0",
-    "axios": "1.11.0"
->>>>>>> 1661cdf9
   },
   "devDependencies": {
     "@types/jest": "^29.5.12",
