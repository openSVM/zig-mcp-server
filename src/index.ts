--- conflicted
+++ resolved
@@ -27,11 +27,7 @@
     this.server = new Server(
       {
         name: 'zig-mcp-server',
-<<<<<<< HEAD
-        version: '0.2.0',
-=======
         version: this.version,
->>>>>>> 1661cdf9
       },
       {
         capabilities: {
@@ -433,10 +429,7 @@
 
   private async fetchZigDocs(section: 'language' | 'std'): Promise<string> {
     try {
-<<<<<<< HEAD
-      // Fetch from Zig's official documentation for version 0.14.1
-      const response = await axios.get(`https://ziglang.org/documentation/0.14.1/${section === 'language' ? 'index' : 'std'}.html`);
-=======
+
       Logger.debug(`Fetching Zig docs for section: ${section}`);
       // Fetch from Zig's official documentation
       const url = `https://ziglang.org/documentation/master/${section === 'language' ? 'index' : 'std'}.html`;
@@ -447,7 +440,6 @@
         },
       });
       Logger.debug(`Successfully fetched Zig docs for ${section}`);
->>>>>>> 1661cdf9
       return response.data;
     } catch (error) {
       const errorMessage = error instanceof Error ? error.message : 'Unknown error';
@@ -499,15 +491,9 @@
     Logger.debug(`Optimizing code for level: ${level}`);
 
     // Analyze code for optimization opportunities
-<<<<<<< HEAD
-    const optimizations = [];
-    
-    // Memory and allocation optimizations
-=======
     const optimizations: string[] = [];
 
     // Check for common patterns that can be optimized
->>>>>>> 1661cdf9
     if (code.includes('std.ArrayList')) {
       optimizations.push('Consider pre-allocating ArrayList capacity if size is known');
       optimizations.push('Use ArrayListUnmanaged for better cache locality and reduced indirection');
@@ -567,33 +553,6 @@
     // Build mode specific optimizations
     const buildModeOpts = {
       Debug: [
-<<<<<<< HEAD
-        'Enable debug info with -fdebug-info',
-        'Use -fsanitize=address for memory debugging',
-        'Consider --verbose-llvm-ir for LLVM optimization inspection',
-      ],
-      ReleaseSafe: [
-        'Runtime safety checks enabled (-OReleaseSafe)',
-        'LLVM -O2 optimizations enabled',
-        'Use -flto for link-time optimization',
-        'Enable -mcpu=native for target-specific optimizations',
-      ],
-      ReleaseFast: [
-        'Runtime safety checks disabled (-OReleaseFast)',
-        'Maximum LLVM -O3 optimizations',
-        'Use -fstrip for smaller binaries',
-        'Enable -march=native for maximum target optimization',
-        'Consider -funroll-loops for loop-heavy code',
-        'Use -fno-stack-check for maximum performance',
-      ],
-      ReleaseSmall: [
-        'Size optimizations enabled (-OReleaseSmall)',
-        'LLVM -Os optimization for size',
-        'Use -fstrip to remove debug symbols',
-        'Enable -flto for dead code elimination',
-        'Consider -ffunction-sections -fdata-sections for better linking',
-        'Use @setRuntimeSafety(false) in hot paths',
-=======
         'Debug symbols enabled',
         'Runtime safety checks enabled',
         'No optimizations - fastest compile time',
@@ -614,7 +573,6 @@
         'Consider removing debug information',
         'Minimize template instantiations',
         'Use packed structs to reduce memory footprint',
->>>>>>> 1661cdf9
       ],
     } as const;
 
@@ -623,30 +581,6 @@
     return `
 # Optimization Analysis for ${level}
 
-<<<<<<< HEAD
-General Code Optimizations:
-${optimizations.map(opt => `- ${opt}`).join('\n')}
-
-Build Configuration for ${level}:
-${modeSpecificOpts.map(opt => `- ${opt}`).join('\n')}
-
-Advanced Build Tips:
-- Use 'zig build-exe -O${level}' for optimized builds
-- Set target with '--target x86_64-linux-gnu' for cross-compilation
-- Add '-mcpu=native' for CPU-specific optimizations
-- Use '-flto' for link-time optimization (longer compile time, better performance)
-- Enable '-fstrip' to reduce binary size in release builds
-
-Compiler Flags for Performance:
-- '-funroll-loops': Unroll loops for better performance
-- '-fvectorize': Enable auto-vectorization
-- '-march=native': Use all CPU features available
-- '-mtune=native': Optimize for specific CPU model
-- '-fomit-frame-pointer': Remove frame pointer for register allocation
-
-Optimized Code:
-${code}
-=======
 ## General Optimizations:
 ${optimizations.length > 0 ? optimizations.map(opt => `- ${opt}`).join('\n') : '- No immediate optimization opportunities detected'}
 
@@ -664,7 +598,6 @@
 \`\`\`zig
 ${this.generateOptimizedCodeSuggestions(code, level)}
 \`\`\`
->>>>>>> 1661cdf9
     `.trim();
   }
 
@@ -797,18 +730,6 @@
     const parallelizable = (code.match(patterns.parallelizable) || []).length;
 
     let complexity = 'O(1)';
-<<<<<<< HEAD
-    if (nestedLoops > 0) complexity = 'O(n²)';
-    else if (loops > 0) complexity = 'O(n)';
-    if (recursion > 0) complexity += ' with recursive calls';
-    
-    const optimizationNotes = [];
-    if (vectorOps > 0) optimizationNotes.push('SIMD vectorization detected');
-    if (builtinMath > 0) optimizationNotes.push('Optimized builtin math functions used');
-    if (memoryOps > 0) optimizationNotes.push('Optimized memory operations detected');
-    if (simdReductions > 0) optimizationNotes.push('Vector reductions for parallel computation');
-    if (parallelizable > 0) optimizationNotes.push('Potential for parallel execution');
-=======
     if (nestedLoops > 0) {
       complexity = 'O(n²)';
     } else if (loops > 0) {
@@ -817,7 +738,6 @@
     if (recursion > 0) {
       complexity += ' with recursive calls';
     }
->>>>>>> 1661cdf9
 
     return `
 - Estimated Complexity: ${complexity}
@@ -891,97 +811,9 @@
     `.trim();
   }
 
-<<<<<<< HEAD
-  private determineAllocStrategy(arenaCount: number, fixedBufCount: number, gpaCount: number = 0, pageCount: number = 0): string {
-    const allocTypes = [];
-    if (arenaCount > 0) allocTypes.push('Arena');
-    if (fixedBufCount > 0) allocTypes.push('FixedBuffer');
-    if (gpaCount > 0) allocTypes.push('GeneralPurpose');
-    if (pageCount > 0) allocTypes.push('Page');
-
-    if (allocTypes.length === 0) return 'Default allocator usage';
-    if (allocTypes.length === 1) return `${allocTypes[0]}-based allocation`;
-    return `Mixed allocation strategy (${allocTypes.join(', ')})`;
-  }
-
-  private async generateCode(prompt: string, context?: string): Promise<string> {
-    // Parse requirements and generate appropriate code
-    const requirements = this.parseRequirements(prompt, context);
-    const code = this.generateZigCode(requirements);
-    
-    return `
-Generated Zig Code:
-
-${code}
-
-Notes:
-- Code follows Zig style guide
-- Includes error handling
-- Uses comptime when beneficial
-- Includes basic tests
-    `.trim();
-  }
-
-  private parseRequirements(prompt: string, context?: string): any {
-    // Extract key requirements from the prompt
-    type RequirementFlags = 'errorHandling' | 'testing' | 'performance';
-    
-    interface Requirements {
-      features: Set<string>;
-      [key: string]: Set<string> | boolean;
-    }
-
-    const requirements: Requirements = {
-      features: new Set<string>(),
-      errorHandling: false,
-      testing: false,
-      performance: false,
-    };
-
-    const flagKeys: RequirementFlags[] = ['errorHandling', 'testing', 'performance'];
-
-    const keywords = {
-      features: ['create', 'implement', 'build', 'function', 'struct', 'type'],
-      errorHandling: ['error', 'handle', 'catch', 'try'],
-      testing: ['test', 'verify', 'check'],
-      performance: ['fast', 'optimize', 'performance', 'efficient'],
-    };
-
-    for (const [category, words] of Object.entries(keywords)) {
-      if (words.some(word => prompt.toLowerCase().includes(word))) {
-        if (category === 'features') {
-          words.forEach(word => {
-            if (prompt.toLowerCase().includes(word)) {
-              requirements.features.add(word);
-            }
-          });
-        } else {
-          if (flagKeys.includes(category as RequirementFlags)) {
-            requirements[category] = true;
-          }
-        }
-      }
-    }
-
-    return requirements;
-  }
-
-  private generateZigCode(requirements: any): string {
-    const hasFeature = (feature: string) => requirements.features.has(feature);
-    
-    let code = '//! Generated Zig code\n\n';
-    
-    // Add standard imports
-    code += 'const std = @import("std");\n\n';
-    
-    // Add error set if needed
-    if (requirements.errorHandling) {
-      code += 'const Error = error{\n    InvalidInput,\n    OutOfMemory,\n};\n\n';
-=======
   private determineAllocStrategy(arenaCount: number, fixedBufCount: number): string {
     if (arenaCount > 0 && fixedBufCount > 0) {
       return 'Mixed allocation strategy';
->>>>>>> 1661cdf9
     }
     if (arenaCount > 0) {
       return 'Arena-based allocation';
@@ -992,52 +824,15 @@
     return 'Default allocator usage';
   }
 
-<<<<<<< HEAD
-  private generateStruct(requirements: any): string {
-    return `
-pub const MyStruct = struct {
-    data: []const u8,
-    allocator: std.mem.Allocator,
-
-    pub fn init(allocator: std.mem.Allocator) MyStruct {
-        return .{
-            .data = &[_]u8{},
-            .allocator = allocator,
-        };
-    }
-
-    pub fn deinit(self: *MyStruct) void {
-        // Cleanup allocated resources
-        _ = self; // suppress unused variable warning
-    }
-    
-    pub fn getData(self: *const MyStruct) []const u8 {
-        return self.data;
-    }
-};
-    `.trim();
-  }
-=======
   private async generateCode(prompt: string, context?: string): Promise<string> {
     Logger.debug(`Generating code for prompt: ${prompt}`);
->>>>>>> 1661cdf9
 
     // Parse requirements and generate appropriate code using new utility classes
     const requirements = ZigCodeGenerator.parseRequirements(prompt, context);
     const code = ZigCodeGenerator.generateZigCode(requirements);
 
     return `
-<<<<<<< HEAD
-${fnHeader} {
-    ${requirements.errorHandling ? 'if (input.len == 0) return Error.InvalidInput;' : ''}
-    // Function implementation
-    _ = input; // suppress unused parameter warning if not used
-}
-    `.trim();
-  }
-=======
 # Generated Zig Code
->>>>>>> 1661cdf9
 
 ${code}
 
@@ -1324,87 +1119,6 @@
   private analyzeBuildZig(buildZigContent: string): string {
     Logger.debug('Analyzing build.zig content');
 
-<<<<<<< HEAD
-    // Memory allocation patterns
-    if (code.includes('std.ArrayList') && !code.match(/initCapacity/)) {
-      performance.push('- Consider pre-allocating ArrayList capacity with initCapacity()');
-    }
-    if (code.includes('std.ArrayList') && !code.includes('ArrayListUnmanaged')) {
-      performance.push('- Consider ArrayListUnmanaged for reduced pointer indirection');
-    }
-    
-    // Arithmetic and computation optimizations
-    if (code.match(/\+\s*\d+\s*\+/)) {
-      performance.push('- Use comptime for constant expressions');
-    }
-    if (code.includes('std.crypto')) {
-      performance.push('- Consider using batch processing for crypto operations');
-    }
-    if (code.match(/\bmul\b|\bdiv\b|\bmod\b/)) {
-      performance.push('- Consider using bit operations for power-of-2 operations');
-    }
-    
-    // SIMD and vectorization opportunities
-    if (code.includes('[]f32') || code.includes('[]f64') || code.includes('[]i32')) {
-      performance.push('- Consider @Vector for SIMD operations on numeric arrays');
-      performance.push('- Use @reduce() for vector reduction operations');
-    }
-    if (code.match(/for\s*\([^)]*\)\s*\|[^|]*\|\s*{[^}]*[+\-*/]/)) {
-      performance.push('- Loop with arithmetic operations can benefit from vectorization');
-    }
-    
-    // Memory layout and access patterns
-    if (code.includes('struct {')) {
-      performance.push('- Order struct fields by alignment (largest first) for optimal packing');
-      performance.push('- Consider packed struct for memory-constrained scenarios');
-    }
-    if (code.includes('[][]')) {
-      performance.push('- Consider MultiArrayList for better cache locality (AoS → SoA)');
-    }
-    
-    // Function call optimizations
-    if (code.match(/fn\s+\w+[^{]*{[^}]{1,100}}/)) {
-      performance.push('- Consider @inline for small, frequently-called functions');
-    }
-    if (code.includes('@call')) {
-      performance.push('- Use @call(.always_inline, ...) for guaranteed inlining');
-    }
-    
-    // Builtin functions for performance
-    if (code.includes('std.math.sqrt')) {
-      performance.push('- Use @sqrt() builtin instead of std.math.sqrt for better performance');
-    }
-    if (code.includes('std.math.sin') || code.includes('std.math.cos')) {
-      performance.push('- Use @sin()/@cos() builtins for better performance');
-    }
-    if (code.includes('std.mem.copy') || code.includes('std.mem.set')) {
-      performance.push('- Use @memcpy()/@memset() builtins for optimized memory operations');
-    }
-    
-    // Modern Zig collections and patterns
-    if (code.includes('std.HashMap') && !code.includes('ArrayHashMap')) {
-      performance.push('- Consider ArrayHashMap for better cache locality with small datasets');
-    }
-    if (code.includes('std.BoundedArray')) {
-      performance.push('- BoundedArray provides stack allocation with dynamic sizing');
-    }
-    
-    // Compile-time optimizations
-    if (code.match(/const\s+\w+\s*=.*std\.(hash|crypto)/)) {
-      performance.push('- Move hash/crypto constants to comptime evaluation');
-    }
-    if (code.includes('switch (')) {
-      performance.push('- Ensure switch cases are comptime-known when possible');
-    }
-    
-    // Platform-specific optimizations
-    if (code.includes('std.Thread') || code.includes('std.atomic')) {
-      performance.push('- Consider target CPU cache line size for atomic operations');
-      performance.push('- Use std.atomic.Ordering for fine-grained memory ordering control');
-    }
-
-    return performance.length > 0 ? performance.join('\n') : '- No immediate performance concerns detected';
-=======
     const recommendations = ZigBuildSystemHelper.analyzeBuildZig(buildZigContent);
 
     return `
@@ -1451,98 +1165,15 @@
 });
 \`\`\`
     `.trim();
->>>>>>> 1661cdf9
   }
 
   private generateBuildZon(args: Record<string, any>): string {
     Logger.debug('Generating build.zig.zon file');
 
-<<<<<<< HEAD
-    // Add context-specific recommendations based on the prompt
-    if (prompt.toLowerCase().includes('performance')) {
-      recommendations.push('- Use comptime when possible for compile-time evaluation');
-      recommendations.push('- Consider using packed structs for memory optimization');
-      recommendations.push('- Implement custom allocators for specific use cases');
-      recommendations.push('- Use @inline for small hot functions');
-      recommendations.push('- Consider using @Vector for SIMD operations');
-      recommendations.push('- Use @prefetch() to hint cache warming for pointer access');
-      recommendations.push('- Leverage @optimizeFor(.ReleaseFast) for critical functions');
-      recommendations.push('- Use @setRuntimeSafety(false) in performance-critical paths');
-      recommendations.push('- Consider ArrayListUnmanaged for reduced indirection overhead');
-      recommendations.push('- Use MultiArrayList for better cache locality (Structure of Arrays)');
-      recommendations.push('- Leverage @reduce() for efficient vector reductions');
-      recommendations.push('- Use builtin functions (@sqrt, @sin, @cos) instead of std.math');
-      recommendations.push('- Consider @embedFile() for compile-time resource inclusion');
-      recommendations.push('- Use @bitCast() instead of @ptrCast() when possible for better optimization');
-      recommendations.push('- Leverage @splat() for vector initialization');
-    }
-    
-    if (prompt.toLowerCase().includes('build') || prompt.toLowerCase().includes('optimization')) {
-      recommendations.push('- Use -OReleaseFast for maximum runtime performance');
-      recommendations.push('- Enable -mcpu=native for target-specific CPU optimizations');
-      recommendations.push('- Use -flto for link-time optimization and dead code elimination');
-      recommendations.push('- Add -march=native to utilize all available CPU features');
-      recommendations.push('- Use -fstrip to reduce binary size in production builds');
-      recommendations.push('- Enable -funroll-loops for loop-heavy computations');
-      recommendations.push('- Use -fomit-frame-pointer for additional register availability');
-      recommendations.push('- Consider -mtune=native for CPU-specific tuning');
-      recommendations.push('- Use --verbose-llvm-ir to inspect LLVM optimization passes');
-      recommendations.push('- Enable -ffunction-sections -fdata-sections for better dead code elimination');
-      recommendations.push('- Use -fsanitize=address in debug builds for memory error detection');
-      recommendations.push('- Consider cross-compilation with --target for specific architectures');
-      recommendations.push('- Use zig build-exe -OReleaseSmall for size-optimized builds');
-      recommendations.push('- Leverage -femit-llvm-ir to analyze generated LLVM code');
-    }
-    
-    if (prompt.toLowerCase().includes('memory')) {
-      recommendations.push('- Use ArenaAllocator for batch allocations with single cleanup');
-      recommendations.push('- Consider FixedBufferAllocator for stack-based allocation');
-      recommendations.push('- Use std.heap.page_allocator for large, long-lived allocations');
-      recommendations.push('- Implement GeneralPurposeAllocator for debugging memory issues');
-      recommendations.push('- Use BoundedArray for stack-allocated dynamic arrays');
-      recommendations.push('- Consider @alignOf() and @sizeOf() for memory layout optimization');
-      recommendations.push('- Use @memcpy() and @memset() builtins for optimized memory operations');
-      recommendations.push('- Leverage packed structs for memory-constrained environments');
-      recommendations.push('- Use std.mem.Allocator.alignedAlloc() for SIMD-aligned allocations');
-    }
-    
-    if (prompt.toLowerCase().includes('simd') || prompt.toLowerCase().includes('vector')) {
-      recommendations.push('- Use @Vector(len, T) for explicit SIMD programming');
-      recommendations.push('- Leverage @splat() to broadcast scalars to vectors');
-      recommendations.push('- Use @reduce() for vector reductions (sum, min, max, etc.)');
-      recommendations.push('- Consider @shuffle() for vector lane rearrangement');
-      recommendations.push('- Use @select() for conditional vector operations');
-      recommendations.push('- Ensure data alignment with @alignOf() for optimal SIMD performance');
-      recommendations.push('- Use vector length that matches target CPU SIMD width');
-      recommendations.push('- Consider loop unrolling for better vectorization opportunities');
-    }
-
-    if (prompt.toLowerCase().includes('safety')) {
-      recommendations.push('- Add bounds checking for array access');
-      recommendations.push('- Use explicit error handling with try/catch');
-      recommendations.push('- Implement proper resource cleanup with defer');
-      recommendations.push('- Use const where possible to prevent mutations');
-      recommendations.push('- Avoid undefined behavior with proper initialization');
-      recommendations.push('- Use @setRuntimeSafety(true) in debug builds');
-      recommendations.push('- Leverage optional types (?T) instead of null pointers');
-      recommendations.push('- Use tagged unions for type-safe variant types');
-    }
-    
-    if (prompt.toLowerCase().includes('maintainability')) {
-      recommendations.push('- Add comprehensive documentation');
-      recommendations.push('- Break down complex functions');
-      recommendations.push('- Use meaningful variable names');
-      recommendations.push('- Organize code into modules and namespaces');
-      recommendations.push('- Write unit tests for public functions');
-      recommendations.push('- Use comptime for compile-time validation');
-      recommendations.push('- Leverage Zig\'s type system for self-documenting code');
-    }
-=======
     const _projectName = args.projectName || 'my-project';
     const dependencies = Array.isArray(args.dependencies) ? args.dependencies : [];
 
     const buildZonContent = ZigBuildSystemHelper.generateBuildZon(dependencies);
->>>>>>> 1661cdf9
 
     return `
 # Generated build.zig.zon
